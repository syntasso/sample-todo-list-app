package main

import (
	"database/sql"
	"fmt"
	"log"
	"os"
	"time"

	_ "github.com/lib/pq"

	"github.com/gofiber/fiber/v2"
	"github.com/gofiber/fiber/v2/middleware/logger"
	"github.com/gofiber/template/html"
)

type todo struct {
	Item string
}

func main() {
	pgUser := or(or(os.Getenv("DB_USER"), os.Getenv("PGUSER")), "postgres")
	pgPassword := or(os.Getenv("DB_PASSWORD"), os.Getenv("PGPASSWORD"))
	pgHost := or(or(os.Getenv("DB_HOST"), os.Getenv("PGHOST")), "localhost:5432")
	pgSSLMode := or(or(os.Getenv("DB_SSL_MODE"), os.Getenv("PGSSLMODE")), "require")
	dbName := or(or(os.Getenv("DB_NAME"), os.Getenv("DBNAME")), "mydb")

	connStr := fmt.Sprintf("postgresql://%s:%s@%s/%s?sslmode=%s", pgUser, pgPassword, pgHost, dbName, pgSSLMode)

	version := os.Getenv("VERSION")
	fmt.Println("Version: ", version)

	// Connect to database
	db, err := sql.Open("postgres", connStr)
	if err != nil {
		log.Fatal(err)
	}
	defer db.Close()

	engine := html.New("./views", ".html")
	app := fiber.New(fiber.Config{
		Views: engine,
	})

	//checked by kubernetes to see if the pod is ready to receive traffic
	app.Get("/healthz", func(c *fiber.Ctx) error {
		fmt.Println("healthcheck")
		err := db.Ping()
		if err != nil {
			c.SendString(err.Error())
		}
		return err
	})

	app.Get("/", func(c *fiber.Ctx) error {
		return getTodos(c, db, version)
	})

	app.Post("/", func(c *fiber.Ctx) error {
		return newTodo(c, db)
	})

	app.Delete("/delete", func(c *fiber.Ctx) error {
		return deleteTodo(c, db)
	})

	port := or(os.Getenv("PORT"), "8080")
	app.Static("/", "./public")
	app.Use(logger.New())

	//we need to keep re-trying until successful, but don't want to block
	//the api form starting, so we kick off a go-routine
	go func() {
		x := 0
		for {
			log.Println("Attempting to connect to DB")

			if err := initDB(db); err == nil {
				break
			}

			if x > 60 {
				log.Printf("Retried %d times, exiting\n", x)
				log.Fatal(err)
			}

			log.Printf("Failed to connect to DB, retry attempt %d/60. Err: %v\n", x, err)
			time.Sleep(time.Second)
			x++
		}
	}()
	log.Println(app.Listen(fmt.Sprintf(":%v", port)))
}

func getTodos(c *fiber.Ctx, db *sql.DB, version string) error {
	var res string
	var todos []string
	rows, err := db.Query("SELECT * FROM todos")
	if err != nil {
		log.Fatalln(err)
		c.JSON("An error occured")
	}
	defer rows.Close()

	for rows.Next() {
		rows.Scan(&res)
		todos = append(todos, res)
	}

	containsCC := os.Getenv("CONTAINS_CC") == "true"

	return c.Render("index", fiber.Map{
		"Todos":      todos,
		"Enterprise": os.Getenv("ENTERPRISE"),
<<<<<<< HEAD
		"PCI":        containsCC,
=======
		"Version":    version,
>>>>>>> 0dab099a
	})
}

func newTodo(c *fiber.Ctx, db *sql.DB) error {
	newTodo := todo{}
	if err := c.BodyParser(&newTodo); err != nil {
		log.Printf("An error occured: %v", err)
		return c.SendString(err.Error())
	}
	fmt.Printf("Creating a new To Do: %q\n", newTodo)
	if newTodo.Item != "" {
		_, err := db.Exec("INSERT into todos VALUES ($1)", newTodo.Item)
		if err != nil {
			log.Fatalf("An error occured while executing query: %v", err)
		}
	}

	return c.Redirect("/")
}

func deleteTodo(c *fiber.Ctx, db *sql.DB) error {
	todoToDelete := c.Query("item")
	db.Exec("DELETE from todos WHERE item=$1", todoToDelete)
	fmt.Printf("Deleting To Do: %q\n", todoToDelete)
	return c.SendString("deleted")
}

func initDB(db *sql.DB) error {
	_, err := db.Exec("CREATE TABLE IF NOT EXISTS todos (item text)")
	return err
}

func or(a string, b string) string {
	if a == "" {
		return b
	}
	return a
}<|MERGE_RESOLUTION|>--- conflicted
+++ resolved
@@ -107,16 +107,10 @@
 		todos = append(todos, res)
 	}
 
-	containsCC := os.Getenv("CONTAINS_CC") == "true"
-
 	return c.Render("index", fiber.Map{
 		"Todos":      todos,
 		"Enterprise": os.Getenv("ENTERPRISE"),
-<<<<<<< HEAD
-		"PCI":        containsCC,
-=======
 		"Version":    version,
->>>>>>> 0dab099a
 	})
 }
 
